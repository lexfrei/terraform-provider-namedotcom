package namedotcom

import (
	"fmt"
	"github.com/hashicorp/terraform/helper/schema"
	"github.com/namedotcom/go/namecom"
	"strconv"
)

func resourceRecord() *schema.Resource {
	return &schema.Resource{
		Create: resourceRecordCreate,
		Read:   resourceRecordRead,
		Update: resourceRecordUpdate,
		Delete: resourceRecordDelete,

		Schema: map[string]*schema.Schema{
			"record_id": &schema.Schema{
				Type:        schema.TypeInt,
				Optional:    true,
				Description: "Unique record id. Value is ignored on Create, and must match the URI on Update.",
			},
			"domain_name": &schema.Schema{
				Type:        schema.TypeString,
				Optional:    true,
				Description: "DomainName is the zone that the record belongs to",
			},
			"host": &schema.Schema{
				Type:        schema.TypeString,
				Optional:    true,
				Description: "Host is the hostname relative to the zone",
			},
			"record_type": &schema.Schema{
				Type:        schema.TypeString,
				Optional:    true,
				Description: "Type is one of the following: A, AAAA, ANAME, CNAME, MX, NS, SRV, or TXT",
			},
			"answer": &schema.Schema{
				Type:        schema.TypeString,
				Optional:    true,
				Description: "Answer is either the IP address for A or AAAA records",
			},
		},
	}
}

func resourceRecordCreate(d *schema.ResourceData, m interface{}) error {
	client := m.(*namecom.NameCom)
	record := namecom.Record{
		DomainName: d.Get("domain_name").(string),
		Host:       d.Get("host").(string),
		Type:       d.Get("record_type").(string),
		Answer:     d.Get("answer").(string),
	}

	resp, err := client.CreateRecord(&record)
	if err != nil {
		return fmt.Errorf("Error GetRecord: %s", err)
	}

	d.SetId(strconv.Itoa(int(resp.ID)))
	return resourceRecordRead(d, m)
}

func resourceRecordRead(d *schema.ResourceData, m interface{}) error {
	client := m.(*namecom.NameCom)

	recordID, err := strconv.ParseInt(d.Id(), 10, 32)
	if err != nil {
		return fmt.Errorf("Error converting Record ID: %s", err)
	}

	request := namecom.GetRecordRequest{
		DomainName: d.Get("domain_name").(string),
		ID:         int32(recordID),
	}

	record, err := client.GetRecord(&request)
	if err != nil {
		return fmt.Errorf("Error GetRecord: %s", err)
	}

	d.Set("domain_name", record.DomainName)
	d.Set("host", record.Host)
	d.Set("record_type", record.Type)
	d.Set("answer", record.Answer)

	return nil
}

func resourceRecordUpdate(d *schema.ResourceData, m interface{}) error {
	client := m.(*namecom.NameCom)

<<<<<<< HEAD
	recordID, err := strconv.ParseInt(d.Id(), 10, 32)
	if err != nil {
		return fmt.Errorf("Error Parsing Record ID: %s", err)
	}

=======
>>>>>>> fa52d480
	updatedRecord := namecom.Record{
		ID:         int32(recordID),
		DomainName: d.Get("domain_name").(string),
		Host:       d.Get("host").(string),
		Type:       d.Get("record_type").(string),
		Answer:     d.Get("answer").(string),
	}

	_, err = client.UpdateRecord(&updatedRecord)
	if err != nil {
		return fmt.Errorf("Error UpdateRecord: %s", err)
	}
	return resourceRecordRead(d, m)
}

func resourceRecordDelete(d *schema.ResourceData, m interface{}) error {
	client := m.(*namecom.NameCom)

	recordID, err := strconv.ParseInt(d.Id(), 10, 32)
	if err != nil {
		return fmt.Errorf("Error converting Record ID: %s", err)
	}

	deleteRequest := namecom.DeleteRecordRequest{
		DomainName: d.Get("domain_name").(string),
		ID:         int32(recordID),
	}
	client.DeleteRecord(&deleteRequest)

	d.SetId("")
	return nil
}<|MERGE_RESOLUTION|>--- conflicted
+++ resolved
@@ -91,14 +91,11 @@
 func resourceRecordUpdate(d *schema.ResourceData, m interface{}) error {
 	client := m.(*namecom.NameCom)
 
-<<<<<<< HEAD
 	recordID, err := strconv.ParseInt(d.Id(), 10, 32)
 	if err != nil {
 		return fmt.Errorf("Error Parsing Record ID: %s", err)
 	}
 
-=======
->>>>>>> fa52d480
 	updatedRecord := namecom.Record{
 		ID:         int32(recordID),
 		DomainName: d.Get("domain_name").(string),
